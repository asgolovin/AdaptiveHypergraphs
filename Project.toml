name = "AdaptiveHypergraphs"
uuid = "e057b6cc-1fbe-45e6-a4fa-658b9cb170d2"
authors = ["Anastasia Golovin <asgolovin@protonmail.com> and contributors"]
version = "0.1.0"

[deps]
ColorSchemes = "35d6a980-a343-548e-a6ea-1d62b119f2f4"
Combinatorics = "861a8166-3701-5b0c-9a16-15d98fcdc6aa"
DataStructures = "864edb3b-99cc-5e75-8d2d-829cb0a9cfe8"
GLMakie = "e9467ef8-e4e7-5192-8a1a-b1aee30e663a"
GeometryBasics = "5c1252a2-5f33-56bf-86c9-59e7332b4326"
GraphMakie = "1ecd5474-83a3-4783-bb4f-06765db800d2"
Graphs = "86223c79-3864-5bf0-83f7-82e725a168b6"
LightGraphs = "093fc24a-ae57-5d10-9952-331d41423f4d"
PyPlot = "d330b81b-6aea-500a-939a-2ce795aea3ee"
Random = "9a3f8284-a2c9-5f02-9a11-845980a1fd5c"
SimpleHypergraphs = "aa4a32ff-dd5d-5357-90e3-e7a9512f0501"
StatsBase = "2913bbd2-ae8a-5f71-8c99-4fb6c76f3a91"

[compat]
<<<<<<< HEAD
GeometryBasics = "0.4"
=======
Combinatorics = "1"
LightGraphs = "1"
PyPlot = "2"
GraphMakie = "0.4"
ColorSchemes = "3"
DataStructures = "0.18"
GLMakie = "0.6"
StatsBase = "0.33"
SimpleHypergraphs = "0.2"
Graphs = "1"
>>>>>>> 3ddccc48
julia = "1.7"

[extras]
Test = "8dfed614-e22c-5e08-85e1-65c5234f0b40"

[targets]
test = ["Test"]<|MERGE_RESOLUTION|>--- conflicted
+++ resolved
@@ -18,9 +18,7 @@
 StatsBase = "2913bbd2-ae8a-5f71-8c99-4fb6c76f3a91"
 
 [compat]
-<<<<<<< HEAD
 GeometryBasics = "0.4"
-=======
 Combinatorics = "1"
 LightGraphs = "1"
 PyPlot = "2"
@@ -31,7 +29,6 @@
 StatsBase = "0.33"
 SimpleHypergraphs = "0.2"
 Graphs = "1"
->>>>>>> 3ddccc48
 julia = "1.7"
 
 [extras]
