name = "AdaptiveHypergraphs"
uuid = "e057b6cc-1fbe-45e6-a4fa-658b9cb170d2"
authors = ["Anastasia Golovin <asgolovin@protonmail.com> and contributors"]
version = "0.1.0"

[deps]
ColorSchemes = "35d6a980-a343-548e-a6ea-1d62b119f2f4"
Combinatorics = "861a8166-3701-5b0c-9a16-15d98fcdc6aa"
DataStructures = "864edb3b-99cc-5e75-8d2d-829cb0a9cfe8"
GLMakie = "e9467ef8-e4e7-5192-8a1a-b1aee30e663a"
GeometryBasics = "5c1252a2-5f33-56bf-86c9-59e7332b4326"
GraphMakie = "1ecd5474-83a3-4783-bb4f-06765db800d2"
Graphs = "86223c79-3864-5bf0-83f7-82e725a168b6"
LightGraphs = "093fc24a-ae57-5d10-9952-331d41423f4d"
PyPlot = "d330b81b-6aea-500a-939a-2ce795aea3ee"
Random = "9a3f8284-a2c9-5f02-9a11-845980a1fd5c"
SimpleHypergraphs = "aa4a32ff-dd5d-5357-90e3-e7a9512f0501"
StatsBase = "2913bbd2-ae8a-5f71-8c99-4fb6c76f3a91"

[compat]
<<<<<<< HEAD
GLMakie = "0.6"
=======
StatsBase = "0.33"
SimpleHypergraphs = "0.2"
Graphs = "1"
>>>>>>> b824f67f
julia = "1.7"

[extras]
Test = "8dfed614-e22c-5e08-85e1-65c5234f0b40"

[targets]
test = ["Test"]<|MERGE_RESOLUTION|>--- conflicted
+++ resolved
@@ -18,13 +18,10 @@
 StatsBase = "2913bbd2-ae8a-5f71-8c99-4fb6c76f3a91"
 
 [compat]
-<<<<<<< HEAD
 GLMakie = "0.6"
-=======
 StatsBase = "0.33"
 SimpleHypergraphs = "0.2"
 Graphs = "1"
->>>>>>> b824f67f
 julia = "1.7"
 
 [extras]
