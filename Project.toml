--- conflicted
+++ resolved
@@ -18,11 +18,8 @@
 StatsBase = "2913bbd2-ae8a-5f71-8c99-4fb6c76f3a91"
 
 [compat]
-<<<<<<< HEAD
 SimpleHypergraphs = "0.2"
-=======
 Graphs = "1"
->>>>>>> 23c46b35
 julia = "1.7"
 
 [extras]
