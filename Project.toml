name = "AdaptiveHypergraphs"
uuid = "e057b6cc-1fbe-45e6-a4fa-658b9cb170d2"
authors = ["Anastasia Golovin <asgolovin@protonmail.com> and contributors"]
version = "0.1.0"

[deps]
ColorSchemes = "35d6a980-a343-548e-a6ea-1d62b119f2f4"
Combinatorics = "861a8166-3701-5b0c-9a16-15d98fcdc6aa"
DataStructures = "864edb3b-99cc-5e75-8d2d-829cb0a9cfe8"
GLMakie = "e9467ef8-e4e7-5192-8a1a-b1aee30e663a"
GeometryBasics = "5c1252a2-5f33-56bf-86c9-59e7332b4326"
GraphMakie = "1ecd5474-83a3-4783-bb4f-06765db800d2"
Graphs = "86223c79-3864-5bf0-83f7-82e725a168b6"
LightGraphs = "093fc24a-ae57-5d10-9952-331d41423f4d"
PyPlot = "d330b81b-6aea-500a-939a-2ce795aea3ee"
Random = "9a3f8284-a2c9-5f02-9a11-845980a1fd5c"
SimpleHypergraphs = "aa4a32ff-dd5d-5357-90e3-e7a9512f0501"
StatsBase = "2913bbd2-ae8a-5f71-8c99-4fb6c76f3a91"

[compat]
<<<<<<< HEAD
ColorSchemes = "3"
=======
DataStructures = "0.18"
GLMakie = "0.6"
StatsBase = "0.33"
SimpleHypergraphs = "0.2"
Graphs = "1"
>>>>>>> 09327e63
julia = "1.7"

[extras]
Test = "8dfed614-e22c-5e08-85e1-65c5234f0b40"

[targets]
test = ["Test"]<|MERGE_RESOLUTION|>--- conflicted
+++ resolved
@@ -18,15 +18,12 @@
 StatsBase = "2913bbd2-ae8a-5f71-8c99-4fb6c76f3a91"
 
 [compat]
-<<<<<<< HEAD
 ColorSchemes = "3"
-=======
 DataStructures = "0.18"
 GLMakie = "0.6"
 StatsBase = "0.33"
 SimpleHypergraphs = "0.2"
 Graphs = "1"
->>>>>>> 09327e63
 julia = "1.7"
 
 [extras]
