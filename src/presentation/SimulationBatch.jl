--- conflicted
+++ resolved
@@ -2,12 +2,7 @@
 using StructTypes
 using DrWatson
 using Dates
-<<<<<<< HEAD
-using GLMakie
-using PCRE
-=======
 using REPL.TerminalMenus
->>>>>>> c2e99ce1
 
 export start_simulation
 
@@ -16,12 +11,6 @@
                                          params.model_params,
                                          params.visualization_params,
                                          params.batch_params
-<<<<<<< HEAD
-    save_to_file = _prompt_for_save()
-    if save_to_file
-        output_folder = _create_batch_folder()
-        _save_params(params, output_folder)
-=======
     # turns on a prompt if the data should be saved. 
     if bparams.prompt_for_save
         save_to_file = _prompt_for_save()
@@ -31,7 +20,6 @@
         end
     else
         save_to_file = false
->>>>>>> c2e99ce1
     end
 
     n = nparams.num_nodes
@@ -87,39 +75,24 @@
 function _create_batch_folder()
     println("Enter a tag to name the data folder: ")
     tag = readline()
-<<<<<<< HEAD
-    filter
-=======
     # replace all spaces by underscores and throw out all non-alphanumeric characters
     tag = replace(tag, " " => "_", r"[^\p{L}\p{N},_]" => "")
->>>>>>> c2e99ce1
     timestamp = Dates.format(now(), "YYYY-mm-dd_HH-MM-SS")
     dir_name = joinpath(projectdir(), "results", "run_$(timestamp)_$(tag)")
     @assert !ispath(dir_name) "The directory already exists"
     mkpath(dir_name)
-<<<<<<< HEAD
-=======
     local_dir = joinpath("..", "results", "run_$(timestamp)_$(tag)")
     println("""The results will be saved to the folder "$local_dir".""")
->>>>>>> c2e99ce1
     return dir_name
 end
 
 function _prompt_for_save()
-<<<<<<< HEAD
-    println("Save the input parameters and the results of the simulation to a file? [y/n] ")
-    s = readline()
-    if s == "y"
-        dirname = _create_batch_folder()
-        println("Ok, saving the input parameters.")
-=======
     ans = Base.prompt("Press space and then twice Enter")
     options = ["no", "yes"]
     menu = RadioMenu(options)
     choice = request("Save the input parameters and the results of the simulation to a file?",
                      menu)
     if choice == 2
->>>>>>> c2e99ce1
         return true
     else
         println("Ok, the results will not be saved.")
